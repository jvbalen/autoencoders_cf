--- conflicted
+++ resolved
@@ -10,11 +10,8 @@
     packages=find_packages(),
     python_requires='>=3.6',
     install_requires=['numpy', 'scipy', 'pandas', 'scikit-learn',
-<<<<<<< HEAD
                       'tensorflow>=1.15.2', 'gin-config', 'tqdm'],
-=======
-                      'tensorflow==1.15.4', 'gin-config', 'tqdm'],
->>>>>>> 11f1ed9f
+                      'tensorflow>=1.15.4', 'gin-config', 'tqdm'],
     extras_require={
         'test': ['pytest'],
     },
